{
    "compilerOptions": {
        "target": "es2018",
        "module": "commonjs",
        "strict": true,
        "esModuleInterop": true,
        "declaration": true,
        "declarationMap": true,
        "sourceMap": true,
        "forceConsistentCasingInFileNames": true,
        "isolatedModules": true,
        "skipLibCheck": true,
        "newLine": "lf",
        "outDir": "build",
        "typeRoots": [
            "test/types",
            "node_modules/@types"
        ],
        "lib": [
            "ES2018"
        ]
    },
    "include": [
        "./lib",
        "./test",
        "deployment/lib",
        "deployment/test",
        "./typechain-truffle"
    ],
    "files": [
        "hardhat.config.ts",
        "hardhat-tasks.config.ts",
<<<<<<< HEAD
        "./type-extensions.ts",
=======
        "./type-extensions.ts"
>>>>>>> fd9bca54
    ]
}<|MERGE_RESOLUTION|>--- conflicted
+++ resolved
@@ -30,10 +30,6 @@
     "files": [
         "hardhat.config.ts",
         "hardhat-tasks.config.ts",
-<<<<<<< HEAD
-        "./type-extensions.ts",
-=======
         "./type-extensions.ts"
->>>>>>> fd9bca54
     ]
 }