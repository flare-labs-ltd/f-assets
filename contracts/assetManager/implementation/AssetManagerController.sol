--- conflicted
+++ resolved
@@ -197,11 +197,7 @@
         onlyGovernance
     {
         _setValueOnManagers(_assetManagers,
-<<<<<<< HEAD
             IISettingsManagement.setSCProofVerifier.selector, _value);
-=======
-            SettingsUpdater.SET_FDC_VERIFICATION, abi.encode(_value));
->>>>>>> 9f782531
     }
 
     function setCleanerContract(IIAssetManager[] memory _assetManagers, address _value)
