--- conflicted
+++ resolved
@@ -246,12 +246,8 @@
         data.poolExitCollateralRatioBIPS = _settings.poolExitCollateralRatioBIPS;
         data.poolTopupCollateralRatioBIPS = _settings.poolTopupCollateralRatioBIPS;
         data.poolTopupTokenPriceFactorBIPS = _settings.poolTopupTokenPriceFactorBIPS;
-<<<<<<< HEAD
+        data.handShakeType = _settings.handShakeType;
         emit IAssetManagerEvents.AgentVaultCreated(_ownerManagementAddress, _agentVault, data);
-=======
-        data.handShakeType = _settings.handShakeType;
-        emit AMEvents.AgentVaultCreated(_ownerManagementAddress, _agentVault, data);
->>>>>>> 9f782531
     }
 
     // Returns management owner's address, given either work or management address.
