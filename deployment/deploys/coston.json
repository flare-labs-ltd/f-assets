--- conflicted
+++ resolved
@@ -327,20 +327,12 @@
   {
     "name": "MintingFacet",
     "contractName": "MintingFacet.sol",
-<<<<<<< HEAD
-    "address": "0x0C7669DA0e8a4E8d6c05a7e3f47117d4c0Dab3e2"
-=======
     "address": "0xbc520170714b608981616225787143a996006d92"
->>>>>>> 52dfb547
   },
   {
     "name": "RedemptionRequestsFacet",
     "contractName": "RedemptionRequestsFacet.sol",
-<<<<<<< HEAD
-    "address": "0xfce79cBB3cFeAA1F6F0217fB895c8c9A211a7154"
-=======
     "address": "0x2076c98665987F0a66B2233375E781675E6dCa63"
->>>>>>> 52dfb547
   },
   {
     "name": "RedemptionConfirmationsFacet",
@@ -415,15 +407,11 @@
   {
     "name": "AgentPingFacet",
     "contractName": "AgentPingFacet.sol",
-<<<<<<< HEAD
     "address": "0xf3d81e17AF7C40e9cA59F9DAa5ac14A5576B174A"
-=======
-    "address": "0x9d895ef93dD9F0C06476125E475A6674E9FDeE83"
   },
   {
     "name": "RedemptionTimeExtensionFacet",
     "contractName": "RedemptionTimeExtensionFacet.sol",
     "address": "0x21A74ecb7da8778e88F6aFd74dAfe359727C0Cc5"
->>>>>>> 52dfb547
   }
 ]