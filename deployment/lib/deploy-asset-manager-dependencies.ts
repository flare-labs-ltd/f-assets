import { HardhatRuntimeEnvironment } from "hardhat/types";
import { FAssetContractStore } from "./contracts";
import { loadDeployAccounts, waitFinalize, ZERO_ADDRESS } from "./deploy-utils";


<<<<<<< HEAD
export async function deployPriceReader(hre: HardhatRuntimeEnvironment, contracts: FAssetContractStore) {
    console.log(`Deploying PriceReader`);

    const artifacts = hre.artifacts as Truffle.Artifacts;

    const PriceReader = artifacts.require("FtsoV1PriceReader");

    const { deployer } = loadDeployAccounts(hre);

    const priceReader = await waitFinalize(hre, deployer, () => PriceReader.new(contracts.AddressUpdater.address, contracts.FtsoRegistry.address, { from: deployer }));

    contracts.add("PriceReader", "PriceReader.sol", priceReader.address);
=======
export async function deploySCProofVerifier(hre: HardhatRuntimeEnvironment, contracts: FAssetContractStore) {
    console.log(`Deploying SCProofVerifier`);

    const artifacts = hre.artifacts as Truffle.Artifacts;

    const SCProofVerifier = artifacts.require("SCProofVerifier");

    const { deployer } = loadDeployAccounts(hre);

    const scProofVerifier = await waitFinalize(hre, deployer, () => SCProofVerifier.new(contracts.StateConnector.address, { from: deployer }));

    contracts.add("SCProofVerifier", "SCProofVerifier.sol", scProofVerifier.address);
>>>>>>> fb91ee28
}

export async function deployUserWhitelist(hre: HardhatRuntimeEnvironment, contracts: FAssetContractStore) {
    console.log(`Deploying UserWhitelist`);

    const artifacts = hre.artifacts as Truffle.Artifacts;

    const Whitelist = artifacts.require("Whitelist");

    const { deployer } = loadDeployAccounts(hre);

    const whitelist = await waitFinalize(hre, deployer, () => Whitelist.new(contracts.GovernanceSettings.address, deployer, false, { from: deployer }));

    contracts.add(`UserWhitelist`, "Whitelist.sol", whitelist.address, { mustSwitchToProduction: true });
}

export async function deployAgentOwnerRegistry(hre: HardhatRuntimeEnvironment, contracts: FAssetContractStore) {
    console.log(`Deploying AgentOwnerRegistry`);

    const artifacts = hre.artifacts as Truffle.Artifacts;

    const AgentOwnerRegistry = artifacts.require("AgentOwnerRegistry");

    const { deployer } = loadDeployAccounts(hre);

    const whitelist = await waitFinalize(hre, deployer, () => AgentOwnerRegistry.new(contracts.GovernanceSettings.address, deployer, true, { from: deployer }));

    contracts.add("AgentOwnerRegistry", "AgentOwnerRegistry.sol", whitelist.address, { mustSwitchToProduction: true });
}

export async function deployAgentVaultFactory(hre: HardhatRuntimeEnvironment, contracts: FAssetContractStore) {
    console.log(`Deploying AgentVaultFactory`);

    const artifacts = hre.artifacts as Truffle.Artifacts;

    const AgentVault = artifacts.require("AgentVault");
    const AgentVaultFactory = artifacts.require("AgentVaultFactory");

    const { deployer } = loadDeployAccounts(hre);

    const agentVaultImplementation = await waitFinalize(hre, deployer, () => AgentVault.new(ZERO_ADDRESS, { from: deployer }));
    const agentVaultFactory = await waitFinalize(hre, deployer, () => AgentVaultFactory.new(agentVaultImplementation.address, { from: deployer }));

    contracts.add("AgentVaultProxyImplementation", "AgentVault.sol", agentVaultImplementation.address);
    contracts.add("AgentVaultFactory", "AgentVaultFactory.sol", agentVaultFactory.address);
}

export async function deployCollateralPoolFactory(hre: HardhatRuntimeEnvironment, contracts: FAssetContractStore) {
    console.log(`Deploying CollateralPoolFactory`);

    const artifacts = hre.artifacts as Truffle.Artifacts;

    const CollateralPool = artifacts.require("CollateralPool");
    const CollateralPoolFactory = artifacts.require("CollateralPoolFactory");

    const { deployer } = loadDeployAccounts(hre);

    const collateralPoolImplementation = await waitFinalize(hre, deployer, () => CollateralPool.new(ZERO_ADDRESS, ZERO_ADDRESS, ZERO_ADDRESS, 0, 0, 0, { from: deployer }));
    const collateralPoolFactory = await waitFinalize(hre, deployer, () => CollateralPoolFactory.new(collateralPoolImplementation.address, { from: deployer }));

    contracts.add("CollateralPoolProxyImplementation", "CollateralPool.sol", collateralPoolImplementation.address);
    contracts.add("CollateralPoolFactory", "CollateralPoolFactory.sol", collateralPoolFactory.address);
}

export async function deployCollateralPoolTokenFactory(hre: HardhatRuntimeEnvironment, contracts: FAssetContractStore) {
    console.log(`Deploying CollateralPoolTokenFactory`);

    const artifacts = hre.artifacts as Truffle.Artifacts;

    const CollateralPoolToken = artifacts.require("CollateralPoolToken");
    const CollateralPoolTokenFactory = artifacts.require("CollateralPoolTokenFactory");

    const { deployer } = loadDeployAccounts(hre);

    const collateralPoolTokenImplementation = await waitFinalize(hre, deployer, () => CollateralPoolToken.new(ZERO_ADDRESS, "", "", { from: deployer }));
    const collateralPoolTokenFactory = await waitFinalize(hre, deployer, () => CollateralPoolTokenFactory.new(collateralPoolTokenImplementation.address, { from: deployer }));

    contracts.add("CollateralPoolTokenProxyImplementation", "CollateralPoolToken.sol", collateralPoolTokenImplementation.address);
    contracts.add("CollateralPoolTokenFactory", "CollateralPoolTokenFactory.sol", collateralPoolTokenFactory.address);
}<|MERGE_RESOLUTION|>--- conflicted
+++ resolved
@@ -2,35 +2,6 @@
 import { FAssetContractStore } from "./contracts";
 import { loadDeployAccounts, waitFinalize, ZERO_ADDRESS } from "./deploy-utils";
 
-
-<<<<<<< HEAD
-export async function deployPriceReader(hre: HardhatRuntimeEnvironment, contracts: FAssetContractStore) {
-    console.log(`Deploying PriceReader`);
-
-    const artifacts = hre.artifacts as Truffle.Artifacts;
-
-    const PriceReader = artifacts.require("FtsoV1PriceReader");
-
-    const { deployer } = loadDeployAccounts(hre);
-
-    const priceReader = await waitFinalize(hre, deployer, () => PriceReader.new(contracts.AddressUpdater.address, contracts.FtsoRegistry.address, { from: deployer }));
-
-    contracts.add("PriceReader", "PriceReader.sol", priceReader.address);
-=======
-export async function deploySCProofVerifier(hre: HardhatRuntimeEnvironment, contracts: FAssetContractStore) {
-    console.log(`Deploying SCProofVerifier`);
-
-    const artifacts = hre.artifacts as Truffle.Artifacts;
-
-    const SCProofVerifier = artifacts.require("SCProofVerifier");
-
-    const { deployer } = loadDeployAccounts(hre);
-
-    const scProofVerifier = await waitFinalize(hre, deployer, () => SCProofVerifier.new(contracts.StateConnector.address, { from: deployer }));
-
-    contracts.add("SCProofVerifier", "SCProofVerifier.sol", scProofVerifier.address);
->>>>>>> fb91ee28
-}
 
 export async function deployUserWhitelist(hre: HardhatRuntimeEnvironment, contracts: FAssetContractStore) {
     console.log(`Deploying UserWhitelist`);
