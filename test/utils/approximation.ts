import { BNish, toBN } from "../../lib/utils/helpers";

export abstract class Approximation {
    constructor(
        public expected: BN,
    ) { }

    abstract matches(value: BNish): boolean;

    abstract assertMatches(value: BNish, message?: string): void;

    absoluteError(value: BNish) {
        return toBN(value).sub(this.expected).abs();
    }

    relativeError(value: BNish) {
        const error = this.absoluteError(value);
        return error.isZero() ? 0 : Number(error) / Math.max(Math.abs(Number(value)), Math.abs(Number(this.expected)));
    }

    static absolute(value: BNish, error: BNish) {
        return new AbsoluteApproximation(toBN(value), toBN(error));
    }

    static relative(value: BNish, relativeError: number) {
        return new RelativeApproximation(toBN(value), relativeError);
    }
}

class AbsoluteApproximation extends Approximation {
    constructor(
        expected: BN,
        public maxError: BN,
    ) {
        super(expected);
    }

    override matches(value: BNish) {
        return this.absoluteError(value).lte(this.maxError);
    }

    override assertMatches(value: BNish, message?: string) {
        const error = this.absoluteError(value);
        if (error.gt(this.maxError)) {
            // should use assert.fail, but it doesn't display expected and actual value
            assert.equal(String(value), String(this.expected), `${message ?? 'Values too different'} - absolute error is ${error}, should be below ${this.maxError}`);
        }
    }
}

class RelativeApproximation extends Approximation {
    constructor(
        expected: BN,
        public maxError: number,
    ) {
        super(expected);
    }

    override matches(value: BNish) {
        return this.relativeError(value) <= this.maxError;
    }

    override assertMatches(value: BNish, message?: string) {
        const error = this.relativeError(value);
        if (error > this.maxError) {
            assert.equal(String(value), String(this.expected), `${message ?? 'Values too different'} - relative error is ${error.toExponential(3)}, should be below ${this.maxError}`);
        }
    }
}

<<<<<<< HEAD
export function assertApproximateMatch(value: BNish, expected: Approximation) {
    return expected.assertMatches(value);
=======
export function assertApproximateMatch(value: BNish, expected: Approximation, message?: string) {
    return expected.assertMatches(value, message);
>>>>>>> 296d617e
}

export function assertApproximatelyEqual(value: BNish, expected: BNish, approximationType: 'absolute' | 'relative', maxError: BNish, message?: string) {
    const approximation = approximationType === 'absolute' ? Approximation.absolute(expected, maxError) : Approximation.relative(expected, Number(maxError));
    // console.log(`value: ${value},  expected: ${expected},  error: ${toBN(value).sub(toBN(expected))},  relativeErr: ${approximation.relativeError(value)}`);
    approximation.assertMatches(value, message);
}<|MERGE_RESOLUTION|>--- conflicted
+++ resolved
@@ -68,13 +68,14 @@
     }
 }
 
-<<<<<<< HEAD
-export function assertApproximateMatch(value: BNish, expected: Approximation) {
-    return expected.assertMatches(value);
-=======
 export function assertApproximateMatch(value: BNish, expected: Approximation, message?: string) {
     return expected.assertMatches(value, message);
->>>>>>> 296d617e
+}
+
+export function assertApproximatelyEqual(value: BNish, expected: BNish, approximationType: 'absolute' | 'relative', maxError: BNish, message?: string) {
+    const approximation = approximationType === 'absolute' ? Approximation.absolute(expected, maxError) : Approximation.relative(expected, Number(maxError));
+    // console.log(`value: ${value},  expected: ${expected},  error: ${toBN(value).sub(toBN(expected))},  relativeErr: ${approximation.relativeError(value)}`);
+    approximation.assertMatches(value, message);
 }
 
 export function assertApproximatelyEqual(value: BNish, expected: BNish, approximationType: 'absolute' | 'relative', maxError: BNish, message?: string) {
